--- conflicted
+++ resolved
@@ -3,20 +3,11 @@
 This module pre-computes all data needed for all backend API endpoints.
 """
 
-from datetime import date
+from datetime import date, timedelta
 
 import numpy as np
 import pandas as pd
-<<<<<<< HEAD
-from predibench.agent.models import (
-    DataPoint,
-    ModelInvestmentDecisions,
-    DecisionReturns,
-)
-=======
 from predibench.agent.models import ModelInvestmentDecisions
-from predibench.common_models import DataPoint
->>>>>>> 0486c71e
 from predibench.backend.data_model import (
     DecisionBrier,
     DecisionReturns,
@@ -24,6 +15,7 @@
     EventDecisionPnlBackend,
     ModelPerformanceBackend,
 )
+from predibench.common_models import DataPoint
 from predibench.logger_config import get_logger
 
 logger = get_logger(__name__)
@@ -153,20 +145,11 @@
                 )
                 market_decision.net_gains_at_decision_end = net_gains_end_value
 
-<<<<<<< HEAD
-                # Calculate returns at different time horizons using full price series
-                from datetime import timedelta
+                # Calculate returns and Sharpe ratios at different time horizons using full price series
 
                 def get_return_at_horizon(
                     decision_date: date, horizon_days: int
                 ) -> float:
-=======
-                # Calculate returns and Sharpe ratios at different time horizons using full price series
-                from datetime import timedelta
-                import numpy as np
-
-                def get_return_at_horizon(decision_date: date, horizon_days: int) -> float:
->>>>>>> 0486c71e
                     """Get return at a specific time horizon (in days) using full price series"""
                     target_date = decision_date + timedelta(days=horizon_days)
 
@@ -234,10 +217,9 @@
                         market_decision.decision.bet
                     )
 
-<<<<<<< HEAD
-=======
-
-                def get_brier_score_at_horizon(decision_date: date, horizon_days: int) -> float:
+                def get_brier_score_at_horizon(
+                    decision_date: date, horizon_days: int
+                ) -> float:
                     """Get Brier score at a specific time horizon (in days) using full price series"""
                     target_date = decision_date + timedelta(days=horizon_days)
 
@@ -269,7 +251,9 @@
                     actual_outcome = 1.0 if float(price_at_horizon) >= 0.5 else 0.0
 
                     # For short positions, flip the prediction
-                    predicted_probability = market_decision.decision.estimated_probability
+                    predicted_probability = (
+                        market_decision.decision.estimated_probability
+                    )
                     if market_decision.decision.bet < 0:
                         predicted_probability = 1.0 - predicted_probability
 
@@ -303,7 +287,9 @@
                     actual_outcome = 1.0 if float(price_at_end) >= 0.5 else 0.0
 
                     # For short positions, flip the prediction
-                    predicted_probability = market_decision.decision.estimated_probability
+                    predicted_probability = (
+                        market_decision.decision.estimated_probability
+                    )
                     if market_decision.decision.bet < 0:
                         predicted_probability = 1.0 - predicted_probability
 
@@ -311,7 +297,6 @@
                     brier_score = (predicted_probability - actual_outcome) ** 2
                     return float(brier_score)
 
->>>>>>> 0486c71e
                 # Store time horizon returns for this market decision
                 market_decision.returns = DecisionReturns(
                     one_day_return=get_return_at_horizon(decision_date, 1),
@@ -320,8 +305,6 @@
                     all_time_return=get_all_time_return(decision_date),
                 )
 
-<<<<<<< HEAD
-=======
                 # Store time horizon Brier scores for this market decision
                 market_decision.brier = DecisionBrier(
                     one_day_brier=get_brier_score_at_horizon(decision_date, 1),
@@ -330,7 +313,6 @@
                     all_time_brier=get_all_time_brier_score(decision_date),
                 )
 
->>>>>>> 0486c71e
                 if market_decision.decision.bet != 0:
                     summary_info_per_model[model_decision.model_id].trade_count += 1
                 summary_info_per_model[model_decision.model_id].brier_scores[
@@ -370,15 +352,10 @@
                 for m in event_decision.market_investment_decisions
                 if m.returns is not None and m.decision.bet != 0
             ]
-<<<<<<< HEAD
+
             # Calculate weighted average returns based on absolute bet size
             total_bet = sum(abs(m.decision.bet) for m in markets_with_returns)
-=======
-
-            # Calculate weighted average returns based on absolute bet size
-            total_bet = sum(abs(m.decision.bet) for m in markets_with_returns)
-
->>>>>>> 0486c71e
+
             if total_bet > 0:
                 event_decision.returns = DecisionReturns(
                     one_day_return=sum(
@@ -529,11 +506,6 @@
                 one_day_return=0.0,
                 two_day_return=0.0,
                 seven_day_return=0.0,
-<<<<<<< HEAD
-                next_decision_date_return=0.0,
-            )
-
-=======
                 all_time_return=0.0,
             )
 
@@ -568,7 +540,9 @@
                     if market_decision.returns is not None:
                         one_day_returns.append(market_decision.returns.one_day_return)
                         two_day_returns.append(market_decision.returns.two_day_return)
-                        seven_day_returns.append(market_decision.returns.seven_day_return)
+                        seven_day_returns.append(
+                            market_decision.returns.seven_day_return
+                        )
                         all_time_returns.append(market_decision.returns.all_time_return)
 
         # Calculate Sharpe ratios using expectation and volatility of returns
@@ -608,7 +582,6 @@
             all_time_brier=calculate_mean_brier(all_time_briers),
         )
 
->>>>>>> 0486c71e
         model_performances[model_id] = ModelPerformanceBackend(
             model_id=model_id,
             model_name=model_name,
@@ -632,11 +605,8 @@
                 cumulative_net_gains_series
             ),
             average_returns=average_returns,
-<<<<<<< HEAD
-=======
             sharpe=sharpe,
             brier=brier,
->>>>>>> 0486c71e
             final_profit=final_profit,
             final_brier_score=final_brier_score,
         )
