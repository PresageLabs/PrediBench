--- conflicted
+++ resolved
@@ -34,15 +34,9 @@
     cache_file_path: Path | None = None,
     load_from_cache: bool = False,
     filter_crypto_events: bool = True,
-<<<<<<< HEAD
-    dataset_name: str = "charles-azam/predibench",
+    dataset_name: str = "Sibyllic/predibench",
     split: str = "train",
-) -> list[ModelInvestmentResult]:
-=======
-    dataset_name: str = "Sibyllic/predibench",
-    split: str = "test",
 ) -> list[ModelInvestmentDecisions]:
->>>>>>> 50c7c753
     """Run event-based investment simulation with multiple AI models."""
     logger.info(f"Running investment analysis for {target_date}")
 
