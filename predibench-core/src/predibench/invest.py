import os
from datetime import date, timedelta

from dotenv import load_dotenv
from huggingface_hub import login
from smolagents.models import LiteLLMModel

from predibench.agent.dataclasses import ModelInfo
from predibench.agent.runner import ModelInvestmentDecisions, run_agent_investments
from predibench.common import get_date_output_path
from predibench.logger_config import get_logger
from predibench.market_selection import choose_events
from predibench.polymarket_data import load_events_from_file
from predibench.retry_models import (
    InferenceClientModelWithRetry,
    OpenAIModelWithRetry,
    add_retry_logic,
)
from predibench.storage_utils import file_exists_in_storage

load_dotenv(override=True)
login(os.getenv("HF_TOKEN"))

logger = get_logger(__name__)

LiteLLMModelWithRetryWait = add_retry_logic(LiteLLMModel, wait_time=120)


def run_investments_for_specific_date(
    models: list[ModelInfo],
    max_n_events: int,
    target_date: date,
    time_until_ending: timedelta,
    force_rewrite: bool = False,
    filter_crypto_events: bool = True,
) -> list[ModelInvestmentDecisions]:
    """Run event-based investment simulation with multiple AI models."""
    logger.info(f"Running investment analysis for {target_date}")

    cache_file_path = get_date_output_path(target_date)
    cache_file_path = cache_file_path / "events.json"

    if file_exists_in_storage(cache_file_path, force_rewrite=force_rewrite):
        logger.info(f"Loading events from cache: {cache_file_path}")
        selected_events = load_events_from_file(cache_file_path)
    else:
        logger.info("Fetching events from API")
        selected_events = choose_events(
            target_date=target_date,
            time_until_ending=time_until_ending,
            n_events=max_n_events,
            filter_crypto_events=filter_crypto_events,
            save_path=cache_file_path,
        )

    logger.info(f"Selected {len(selected_events)} events:")
    for event in selected_events:
        logger.info(f"  - {event.title} (Volume: ${event.volume:,.0f})")

    for model in models:
        if model.inference_provider == "openai":
            model.client = OpenAIModelWithRetry(model_id=model.model_id)
        elif model.inference_provider == "anthropic":
<<<<<<< HEAD
            # NOTE: Use bedrock in case
            model.client = OpenAIModelWithRetry(model_id=model.model_id)
        elif model.inference_provider == "google":
            model.client = OpenAIModelWithRetry(model_id=model.model_id, api_base="https://generativelanguage.googleapis.com/v1beta/openai/", api_key=os.getenv("GEMINI_API_KEY"))
=======
            # NOTE: Anthropic allows max 5 requests per minute
            model.client = LiteLLMModelWithRetryWait(
                model_id="anthropic/" + model.model_id
            )
>>>>>>> 7c1f7119
        elif model.open_weights:
            model.client = InferenceClientModelWithRetry(
                model_id=model.model_id,
                provider=model.inference_provider,
            )

    results = run_agent_investments(
        models=models,
        events=selected_events,
        target_date=target_date,
        force_rewrite=force_rewrite,
    )

    logger.info("Investment analysis complete!")

    return results


if __name__ == "__main__":
    # Test with random model to verify new output format
    models = [
        ModelInfo(
<<<<<<< HEAD
            model_id="gemini-2.5-pro",
            model_pretty_name="Gemini 2.5 Pro",
            inference_provider="google",
            company_pretty_name="Google",
            open_weights=False,
=======
            model_id="claude-sonnet-4-20250514",
            model_pretty_name="Claude Sonnet 4",
            inference_provider="anthropic",
            company_pretty_name="Anthropic",
        ),
        ModelInfo(
            model_id="claude-opus-4-1-20250805",
            model_pretty_name="Claude Opus 4.1",
            inference_provider="anthropic",
            company_pretty_name="Anthropic",
>>>>>>> 7c1f7119
        ),
        # ModelInfo(
        #     model_id="gemini-2.5-flash",
        #     model_pretty_name="Gemini 2.5 Flash",
        #     inference_provider="google",
        #     company_pretty_name="Google",
        #     open_weights=False,
        # ),
    ]

    results = run_investments_for_specific_date(
        models=models,
        time_until_ending=timedelta(days=7 * 6),
        max_n_events=2,
        target_date=date.today(),
        force_rewrite=True,
    )<|MERGE_RESOLUTION|>--- conflicted
+++ resolved
@@ -61,17 +61,12 @@
         if model.inference_provider == "openai":
             model.client = OpenAIModelWithRetry(model_id=model.model_id)
         elif model.inference_provider == "anthropic":
-<<<<<<< HEAD
-            # NOTE: Use bedrock in case
-            model.client = OpenAIModelWithRetry(model_id=model.model_id)
-        elif model.inference_provider == "google":
-            model.client = OpenAIModelWithRetry(model_id=model.model_id, api_base="https://generativelanguage.googleapis.com/v1beta/openai/", api_key=os.getenv("GEMINI_API_KEY"))
-=======
             # NOTE: Anthropic allows max 5 requests per minute
             model.client = LiteLLMModelWithRetryWait(
                 model_id="anthropic/" + model.model_id
             )
->>>>>>> 7c1f7119
+        elif model.inference_provider == "google":
+            model.client = OpenAIModelWithRetry(model_id=model.model_id, api_base="https://generativelanguage.googleapis.com/v1beta/openai/", api_key=os.getenv("GEMINI_API_KEY"))
         elif model.open_weights:
             model.client = InferenceClientModelWithRetry(
                 model_id=model.model_id,
@@ -94,24 +89,11 @@
     # Test with random model to verify new output format
     models = [
         ModelInfo(
-<<<<<<< HEAD
             model_id="gemini-2.5-pro",
             model_pretty_name="Gemini 2.5 Pro",
             inference_provider="google",
             company_pretty_name="Google",
             open_weights=False,
-=======
-            model_id="claude-sonnet-4-20250514",
-            model_pretty_name="Claude Sonnet 4",
-            inference_provider="anthropic",
-            company_pretty_name="Anthropic",
-        ),
-        ModelInfo(
-            model_id="claude-opus-4-1-20250805",
-            model_pretty_name="Claude Opus 4.1",
-            inference_provider="anthropic",
-            company_pretty_name="Anthropic",
->>>>>>> 7c1f7119
         ),
         # ModelInfo(
         #     model_id="gemini-2.5-flash",
