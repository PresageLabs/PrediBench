--- conflicted
+++ resolved
@@ -246,11 +246,7 @@
 
 And some of the most recent/powerful ones, like GPT-5, DeepSeek R1, or Grok-4, achieve positive average returns. This profitability is confirmed by the Sharpe ratio of these models, which a Student t-test confirms to be significant at the 5% level.
 
-<<<<<<< HEAD
 The exellent performance of Sonar Deep Research, the only model used in Deep research mode, hints that this setup draws a strong advantage from going broader in its research, to get a richer context.
-=======
-- While most models tested are not profitable, half of them beat the market baseline. The most recent and powerful ones generate a profit.
->>>>>>> 4b178ccd
 
 {caption="Brier Score (lower is better)", path=model_performance_comprehensive_analysis/brier_score_ranking.json}
 
