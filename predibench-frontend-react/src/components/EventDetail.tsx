--- conflicted
+++ resolved
@@ -1,16 +1,6 @@
-<<<<<<< HEAD
-<<<<<<< Updated upstream
-import { Calendar } from 'lucide-react'
-=======
 import { ExternalLink, X } from 'lucide-react'
 import { useEffect, useState } from 'react'
 import { CartesianGrid, Line, LineChart, ResponsiveContainer, Tooltip, XAxis, YAxis } from 'recharts'
->>>>>>> Stashed changes
-=======
-import { ExternalLink, X } from 'lucide-react'
-import { useEffect, useState } from 'react'
-import { CartesianGrid, Line, LineChart, ResponsiveContainer, Tooltip, XAxis, YAxis } from 'recharts'
->>>>>>> df44bd42
 import type { Event, LeaderboardEntry } from '../api'
 import { Card, CardContent, CardDescription, CardHeader, CardTitle } from './ui/card'
 
@@ -19,10 +9,6 @@
   leaderboard: LeaderboardEntry[]
 }
 
-<<<<<<< HEAD
-<<<<<<< Updated upstream
-export function EventDetail({ event, leaderboard }: EventDetailProps) {
-=======
 interface PriceData {
   date: string
   price: number
@@ -43,25 +29,6 @@
 export function EventDetail({ event, leaderboard }: EventDetailProps) {
   const [marketPricesData, setMarketPricesData] = useState<{ [marketId: string]: PriceData[] }>({})
   const [investmentDecisions, setInvestmentDecisions] = useState<MarketInvestmentDecision[]>([])
-=======
-interface PriceData {
-  date: string
-  price: number
-  marketId?: string
-  marketName?: string
-}
-
-interface Prediction {
-  model: string
-  prediction: string
-  confidence: number
-  lastUpdated: string
-}
-
-export function EventDetail({ event, leaderboard }: EventDetailProps) {
-  const [marketPricesData, setMarketPricesData] = useState<{ [marketId: string]: PriceData[] }>({})
-  const [predictions, setPredictions] = useState<Prediction[]>([])
->>>>>>> df44bd42
   const [loading, setLoading] = useState(false)
 
   // Function to convert URLs in text to clickable links
@@ -97,7 +64,6 @@
   const loadEventDetails = async (eventId: string) => {
     setLoading(true)
     try {
-<<<<<<< HEAD
       const [marketPrices, investmentDecisions] = await Promise.all([
         fetch(`http://localhost:8080/api/event/${eventId}/market_prices`).then(r => r.json()),
         fetch(`http://localhost:8080/api/event/${eventId}/investment_decisions`).then(r => r.json())
@@ -117,69 +83,17 @@
       setInvestmentDecisions(investmentDecisions)
     } catch (error) {
       console.error('Error loading event details:', error)
-=======
-      const [marketPrices, predictionsData] = await Promise.all([
-        fetch(`http://localhost:8080/api/event/${eventId}/markets/prices`).then(r => r.json()),
-        fetch(`http://localhost:8080/api/event/${eventId}/predictions`).then(r => r.json())
-      ])
-      setMarketPricesData(marketPrices)
-      setPredictions(predictionsData)
-    } catch (error) {
-      console.error('Error loading event details:', error)
-      // Fallback to mock data
-      const mockData: { [key: string]: PriceData[] } = {}
-      event?.markets?.forEach((market) => {
-        mockData[market.id] = mockPriceHistory(market.question)
-      })
-      setMarketPricesData(mockData)
-      setPredictions(mockModelPredictions())
->>>>>>> df44bd42
     } finally {
       setLoading(false)
     }
   }
 
-<<<<<<< HEAD
-=======
-  const mockModelPredictions = () => {
-    return leaderboard.slice(0, 4).map(model => ({
-      model: model.model,
-      prediction: Math.random() > 0.5 ? 'Yes' : 'No',
-      confidence: parseFloat((Math.random() * 0.4 + 0.6).toFixed(2)),
-      lastUpdated: '2 hours ago'
-    }))
-  }
-
-  const mockPriceHistory = (marketName?: string) => {
-    const days = 30
-    const data = []
-    let price = Math.random() * 0.4 + 0.3
-
-    for (let i = 0; i < days; i++) {
-      const date = new Date()
-      date.setDate(date.getDate() - (days - i))
-      price += (Math.random() - 0.5) * 0.1
-      price = Math.max(0.1, Math.min(0.9, price))
-
-      data.push({
-        date: date.toISOString().split('T')[0],
-        price: parseFloat(price.toFixed(3)),
-        marketName: marketName
-      })
-    }
-    return data
-  }
->>>>>>> df44bd42
 
   useEffect(() => {
     if (event) {
       loadEventDetails(event.id)
     }
   }, [event])
-<<<<<<< HEAD
->>>>>>> Stashed changes
-=======
->>>>>>> df44bd42
   return (
     <div className="container mx-auto px-4 py-8">
       <div className="mb-6 flex items-center justify-between">
@@ -200,9 +114,6 @@
       <div className="grid grid-cols-1 lg:grid-cols-3 gap-8">
         {/* Event Details */}
         <div className="lg:col-span-2">
-<<<<<<< HEAD
-<<<<<<< Updated upstream
-=======
           <Card className="mb-8">
             <CardHeader>
               <div className="flex items-start justify-between">
@@ -256,58 +167,12 @@
           </Card>
 
           {/* Market Price Charts - Superposed */}
->>>>>>> Stashed changes
           <Card>
-=======
-          <Card className="mb-8">
->>>>>>> df44bd42
             <CardHeader>
-              <div className="flex items-start justify-between">
-                <div className="flex-1">
-                  <CardTitle className="text-xl mb-2">{event.title}</CardTitle>
-                  <div className="text-muted-foreground text-base mb-4 leading-relaxed">{linkify(event.description)}</div>
-                  <a
-                    href={`https://polymarket.com/event/${event.slug}`}
-                    target="_blank"
-                    rel="noopener noreferrer"
-                    className="inline-flex items-center text-blue-600 hover:text-blue-800 text-sm mt-3 transition-colors"
-                  >
-                    See the event on Polymarket
-                    <ExternalLink className="h-4 w-4 ml-1" />
-                  </a>
-                </div>
-                <div className="flex items-center space-x-2 ml-4">
-                  <span className="inline-flex items-center px-3 py-1 rounded-full text-sm font-medium bg-blue-100 text-blue-800">
-                    {event.markets?.length || 0} Markets
-                  </span>
-                  <span className="inline-flex items-center px-3 py-1 rounded-full text-sm font-medium bg-green-100 text-green-800">
-                    <div className="w-2 h-2 bg-green-500 rounded-full mr-1"></div>
-                    {event.end_datetime && new Date(event.end_datetime) > new Date() ? 'LIVE' : 'CLOSED'}
-                  </span>
-                </div>
-              </div>
+              <CardTitle>Market Price History</CardTitle>
+              <CardDescription>30-day price movements for all markets in this event</CardDescription>
             </CardHeader>
             <CardContent>
-<<<<<<< HEAD
-<<<<<<< Updated upstream
-              <div className="grid grid-cols-1 md:grid-cols-2 gap-6">
-                <div>
-                  <h3 className="font-semibold mb-2">Market Details</h3>
-                  <div className="space-y-2 text-sm">
-                    <div className="flex justify-between">
-                      <span className="text-muted-foreground">Markets:</span>
-                      <span>{event.markets?.length || 0}</span>
-                    </div>
-                    <div className="flex justify-between">
-                      <span className="text-muted-foreground">Volume:</span>
-                      <span>{event.volume ? `$${(event.volume / 1000).toFixed(0)}K` : 'N/A'}</span>
-                    </div>
-                    <div className="flex justify-between">
-                      <span className="text-muted-foreground">Liquidity:</span>
-                      <span>{event.liquidity ? `$${(event.liquidity / 1000).toFixed(0)}K` : 'N/A'}</span>
-                    </div>
-                  </div>
-=======
               {loading ? (
                 <div className="h-64 flex items-center justify-center">
                   <div className="animate-spin rounded-full h-8 w-8 border-b-2 border-primary"></div>
@@ -373,51 +238,12 @@
                       </LineChart>
                     </ResponsiveContainer>
                   </div>
->>>>>>> Stashed changes
-=======
-              <div className="grid grid-cols-3 gap-4">
-                <div className="text-center">
-                  <p className="text-sm text-muted-foreground">Markets</p>
-                  <p className="text-2xl font-bold text-primary">{event.markets?.length || 0}</p>
->>>>>>> df44bd42
-                </div>
-                <div className="text-center">
-                  <p className="text-sm text-muted-foreground">Volume</p>
-                  <p className="text-2xl font-bold">
-                    {event.volume ? `$${(event.volume / 1000).toFixed(0)}K` : 'N/A'}
-                  </p>
-                </div>
-                <div className="text-center">
-                  <p className="text-sm text-muted-foreground">Ends</p>
-                  <p className="text-2xl font-bold">
-                    {event.end_datetime
-                      ? new Date(event.end_datetime).toLocaleDateString()
-                      : 'N/A'
-                    }
-                  </p>
-                </div>
-              </div>
+                </div>
+              )}
             </CardContent>
           </Card>
-
-<<<<<<< HEAD
-<<<<<<< Updated upstream
-          {/* Markets */}
-          {event.markets && event.markets.length > 0 && (
-            <Card className="mt-8">
-              <CardHeader>
-                <CardTitle>Markets</CardTitle>
-                <CardDescription>Individual betting markets for this event</CardDescription>
-              </CardHeader>
-              <CardContent>
-                <div className="space-y-4">
-                  {event.markets.map((market, index) => (
-                    <div key={index} className="border rounded-lg p-4">
-                      <h4 className="font-medium mb-2">{market.question || `Market ${index + 1}`}</h4>
-                      <p className="text-sm text-muted-foreground">{market.description || 'No description available'}</p>
-                    </div>
-                  ))}
-=======
+        </div>
+
         {/* Latest Model Predictions */}
         <div className="lg:col-span-1">
           <Card>
@@ -456,116 +282,6 @@
                       ))}
                     </tbody>
                   </table>
->>>>>>> Stashed changes
-=======
-          {/* Market Price Charts - Superposed */}
-          <Card>
-            <CardHeader>
-              <CardTitle>Market Price History</CardTitle>
-              <CardDescription>30-day price movements for all markets in this event</CardDescription>
-            </CardHeader>
-            <CardContent>
-              {loading ? (
-                <div className="h-64 flex items-center justify-center">
-                  <div className="animate-spin rounded-full h-8 w-8 border-b-2 border-primary"></div>
->>>>>>> df44bd42
-                </div>
-              ) : (
-                <div className="h-96">
-                  {/* Market Legend */}
-                  <div className="mb-4 flex flex-wrap gap-2">
-                    {event?.markets?.map((market, index) => (
-                      <div key={market.id} className="flex items-center space-x-2">
-                        <div
-                          className="w-3 h-3 rounded-full"
-                          style={{
-                            backgroundColor: `hsl(${index * 360 / (event.markets?.length || 1)}, 70%, 50%)`
-                          }}
-                        ></div>
-                        <span className="text-sm text-muted-foreground line-clamp-1">
-                          {market.question.length > 50 ? market.question.substring(0, 47) + '...' : market.question}
-                        </span>
-                      </div>
-                    ))}
-                  </div>
-
-                  <ResponsiveContainer width="100%" height="100%">
-                    <LineChart>
-                      <CartesianGrid strokeDasharray="3 3" stroke="hsl(var(--border))" />
-                      <XAxis
-                        dataKey="date"
-                        stroke="hsl(var(--muted-foreground))"
-                        type="category"
-                        allowDuplicatedCategory={false}
-                      />
-                      <YAxis stroke="hsl(var(--muted-foreground))" domain={[0, 1]} />
-                      <Tooltip
-                        contentStyle={{
-                          backgroundColor: 'hsl(var(--card))',
-                          border: '1px solid hsl(var(--border))',
-                          borderRadius: '8px'
-                        }}
-                        formatter={(value: any, name: string) => [
-                          `${(Number(value) * 100).toFixed(1)}%`,
-                          name
-                        ]}
-                      />
-
-                      {/* Create a line for each market */}
-                      {event?.markets?.map((market, index) => {
-                        const marketData = marketPricesData[market.id] || []
-                        return (
-                          <Line
-                            key={market.id}
-                            type="monotone"
-                            dataKey="price"
-                            data={marketData}
-                            stroke={`hsl(${index * 360 / (event.markets?.length || 1)}, 70%, 50%)`}
-                            strokeWidth={2}
-                            dot={false}
-                            name={market.question.length > 30 ? market.question.substring(0, 27) + '...' : market.question}
-                          />
-                        )
-                      })}
-                    </LineChart>
-                  </ResponsiveContainer>
-                </div>
-              )}
-            </CardContent>
-          </Card>
-        </div>
-
-        {/* Model Predictions */}
-        <div className="lg:col-span-1">
-          <Card>
-            <CardHeader>
-              <CardTitle>Model Predictions</CardTitle>
-              <CardDescription>Latest predictions from LLM models</CardDescription>
-            </CardHeader>
-            <CardContent>
-              {loading ? (
-                <div className="flex items-center justify-center py-8">
-                  <div className="animate-spin rounded-full h-6 w-6 border-b-2 border-primary"></div>
-                </div>
-              ) : (
-                <div className="space-y-4">
-                  {predictions.map((prediction, index) => (
-                    <div key={index} className="p-4 rounded-lg border border-border">
-                      <div className="flex items-center justify-between mb-2">
-                        <h4 className="font-medium">{prediction.model}</h4>
-                        <span className={`px-2 py-1 rounded-full text-xs font-medium ${prediction.prediction === 'Yes'
-                          ? 'bg-green-100 text-green-800'
-                          : 'bg-red-100 text-red-800'
-                          }`}>
-                          {prediction.prediction}
-                        </span>
-                      </div>
-                      <div className="flex items-center justify-between text-sm text-muted-foreground">
-                        <span>Confidence: {prediction.confidence}</span>
-                        <span>{prediction.lastUpdated}</span>
-                      </div>
-                    </div>
-                  ))}
                 </div>
               )}
             </CardContent>
