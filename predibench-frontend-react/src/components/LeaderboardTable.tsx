--- conflicted
+++ resolved
@@ -74,40 +74,22 @@
                 <th className="text-left py-4 px-6 font-semibold">Model Name</th>
                 <th className="text-center py-4 px-6 font-semibold">
                   <button
-<<<<<<< HEAD
-                    onClick={() => handleSort('pnl')}
+                    onClick={() => handleSort('cumulative_profit')}
                     className="flex items-center justify-center space-x-1 w-full hover:text-primary transition-colors"
-=======
-                    onClick={() => handleSort('cumulative_profit')}
-                    className="flex items-center justify-end space-x-1 w-full hover:text-primary transition-colors"
->>>>>>> 4aabd72e
                   >
                     <ArrowDown className={`h-4 w-4 ${sortKey === 'cumulative_profit' ? 'text-primary' : 'opacity-40'}`} />
                     <span>Cumulative Profit</span>
-<<<<<<< HEAD
-=======
-                    <ArrowDown className={`h-4 w-4 ${sortKey === 'cumulative_profit' ? 'text-primary' : 'opacity-40'}`} />
->>>>>>> 4aabd72e
                     <InfoTooltip content="This is the PnL (Profit and Loss), or cumulative profit from all trades made by the model" />
                   </button>
                 </th>
                 <th className="text-center py-4 px-6 font-semibold">
                   <button
-<<<<<<< HEAD
-                    onClick={() => handleSort('brier')}
+                    onClick={() => handleSort('brier_score')}
                     className="flex items-center justify-center space-x-1 w-full hover:text-primary transition-colors"
-=======
-                    onClick={() => handleSort('brier_score')}
-                    className="flex items-center justify-end space-x-1 w-full hover:text-primary transition-colors"
->>>>>>> 4aabd72e
                     title="Brier Score - Higher values indicate better prediction accuracy (1 - original Brier score)"
                   >
                     <ArrowDown className={`h-4 w-4 ${sortKey === 'brier_score' ? 'text-primary' : 'opacity-40'}`} />
                     <span>Brier Score</span>
-<<<<<<< HEAD
-=======
-                    <ArrowDown className={`h-4 w-4 ${sortKey === 'brier_score' ? 'text-primary' : 'opacity-40'}`} />
->>>>>>> 4aabd72e
                     <InfoTooltip content="A measure of prediction accuracy. Lower values indicate better calibration - how well the model's confidence matches actual outcomes (0 = perfect, 1 = worst)" />
                   </button>
                 </th>
