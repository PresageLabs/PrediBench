--- conflicted
+++ resolved
@@ -1,18 +1,13 @@
 import { ArrowDown, ChevronDown } from 'lucide-react'
 import { useMemo, useState } from 'react'
-import type { LeaderboardEntry, DecisionReturns, DecisionSharpe, DecisionBrier } from '../api'
+import type { DecisionBrier, DecisionReturns, DecisionSharpe, LeaderboardEntry } from '../api'
 import { encodeSlashes } from '../lib/utils'
 import { CompanyDisplay } from './ui/company-display'
 import { BrierScoreInfoTooltip, PnLTooltip } from './ui/info-tooltip'
 import { ProfitDisplay } from './ui/profit-display'
 
-<<<<<<< HEAD
-type SortKey = 'cumulative_profit' | 'brier_score' | 'average_returns'
-type ReturnHorizon = 'one_day' | 'two_day' | 'seven_day' | 'all_time'
-=======
-type SortKey = 'cumulative_profit' | 'brier_score' | 'average_returns' | 'average_sharpe'
+type SortKey = 'cumulative_profit' | 'brier_score' | 'average_returns' | 'sharpe'
 type TimeHorizon = 'one_day' | 'two_day' | 'seven_day' | 'all_time'
->>>>>>> 0486c71e
 
 interface LeaderboardTableProps {
   leaderboard: LeaderboardEntry[]
@@ -27,23 +22,6 @@
 }: LeaderboardTableProps) {
   const [sortKey, setSortKey] = useState<SortKey>('brier_score')
   const [leaderboardExpanded, setLeaderboardExpanded] = useState<boolean>(false)
-<<<<<<< HEAD
-  const [returnHorizon, setReturnHorizon] = useState<ReturnHorizon>('one_day')
-
-  // Helper function to get return value for a specific horizon
-  const getReturnValue = (entry: LeaderboardEntry, horizon: ReturnHorizon): number => {
-    switch (horizon) {
-      case 'one_day':
-        return entry.average_returns.one_day_return
-      case 'two_day':
-        return entry.average_returns.two_day_return
-      case 'seven_day':
-        return entry.average_returns.seven_day_return
-      case 'all_time':
-        return entry.average_returns.all_time_return
-      default:
-        return 0
-=======
   const [showAverageReturns, setShowAverageReturns] = useState<boolean>(false)
   const [showSharpe, setShowSharpe] = useState<boolean>(false)
   const [timeHorizon, setTimeHorizon] = useState<TimeHorizon>('seven_day')
@@ -72,7 +50,6 @@
       case 'two_day': return brier.two_day_brier
       case 'seven_day': return brier.seven_day_brier
       case 'all_time': return brier.all_time_brier
->>>>>>> 0486c71e
     }
   }
 
@@ -109,30 +86,19 @@
         }
 
         case 'average_returns': {
-<<<<<<< HEAD
-          // Get return values for the current horizon
-          const aReturn = getReturnValue(a, returnHorizon)
-          const bReturn = getReturnValue(b, returnHorizon)
-
-          // Sort by return value (higher first - descending)
-=======
           const aReturn = getReturnForHorizon(a.average_returns, timeHorizon)
           const bReturn = getReturnForHorizon(b.average_returns, timeHorizon)
 
           // Primary sort by returns (higher first - descending)
->>>>>>> 0486c71e
           if (bReturn !== aReturn) {
             return bReturn - aReturn
           }
 
-<<<<<<< HEAD
-          // Tie-breaker: use Brier score (lower is better)
-=======
           // Tie-breaker: use Brier score
           return a.final_brier_score - b.final_brier_score
         }
 
-        case 'average_sharpe': {
+        case 'sharpe': {
           const aSharpe = getSharpeForHorizon(a.sharpe, timeHorizon)
           const bSharpe = getSharpeForHorizon(b.sharpe, timeHorizon)
 
@@ -142,7 +108,6 @@
           }
 
           // Tie-breaker: use Brier score
->>>>>>> 0486c71e
           return a.final_brier_score - b.final_brier_score
         }
 
@@ -150,11 +115,7 @@
           return 0
       }
     })
-<<<<<<< HEAD
-  }, [leaderboard, sortKey, returnHorizon])
-=======
   }, [leaderboard, sortKey, timeHorizon])
->>>>>>> 0486c71e
 
 
   const handleSort = (key: SortKey) => {
@@ -284,29 +245,6 @@
                         <PnLTooltip />
                       </div>
                     </th>
-<<<<<<< HEAD
-                    <th className="text-center py-3 px-4 font-semibold w-32">
-                      <div className="flex flex-col items-center space-y-1 w-full">
-                        <button
-                          onClick={() => handleSort('average_returns')}
-                          className="flex items-center space-x-1 hover:text-primary transition-colors whitespace-nowrap"
-                        >
-                          <ArrowDown className={`h-4 w-4 ${sortKey === 'average_returns' ? 'text-primary' : 'opacity-40'}`} />
-                          <span>Average Returns</span>
-                        </button>
-                        <select
-                          value={returnHorizon}
-                          onChange={(e) => setReturnHorizon(e.target.value as ReturnHorizon)}
-                          className="text-xs bg-background border border-border rounded px-1 py-0.5"
-                        >
-                          <option value="one_day">1 Day</option>
-                          <option value="two_day">2 Days</option>
-                          <option value="seven_day">7 Days</option>
-                          <option value="all_time">All Time</option>
-                        </select>
-                      </div>
-                    </th>
-=======
                     {showAverageReturns && (
                       <th className="text-center py-3 px-4 font-semibold">
                         <div className="flex items-center justify-center space-x-1 w-full">
@@ -324,16 +262,15 @@
                       <th className="text-center py-3 px-4 font-semibold">
                         <div className="flex items-center justify-center space-x-1 w-full">
                           <button
-                            onClick={() => handleSort('average_sharpe')}
+                            onClick={() => handleSort('sharpe')}
                             className="flex items-center space-x-1 hover:text-primary transition-colors whitespace-nowrap"
                           >
-                            <ArrowDown className={`h-4 w-4 ${sortKey === 'average_sharpe' ? 'text-primary' : 'opacity-40'}`} />
+                            <ArrowDown className={`h-4 w-4 ${sortKey === 'sharpe' ? 'text-primary' : 'opacity-40'}`} />
                             <span>Sharpe</span>
                           </button>
                         </div>
                       </th>
                     )}
->>>>>>> 0486c71e
                   </tr>
                 </thead>
                 <tbody>
@@ -353,11 +290,6 @@
                         <td className="py-4 px-4 text-center">
                           <div className="h-4 bg-gray-200 rounded animate-pulse w-16 mx-auto"></div>
                         </td>
-<<<<<<< HEAD
-                        <td className="py-4 px-4 text-center">
-                          <div className="h-4 bg-gray-200 rounded animate-pulse w-16 mx-auto"></div>
-                        </td>
-=======
                         {showAverageReturns && (
                           <td className="py-4 px-4 text-center">
                             <div className="h-4 bg-gray-200 rounded animate-pulse w-16 mx-auto"></div>
@@ -368,7 +300,6 @@
                             <div className="h-4 bg-gray-200 rounded animate-pulse w-16 mx-auto"></div>
                           </td>
                         )}
->>>>>>> 0486c71e
                       </tr>
                     ))
                   ) : (
@@ -410,18 +341,6 @@
                             />
                           </a>
                         </td>
-<<<<<<< HEAD
-                        <td className="py-4 px-4 text-center font-medium">
-                          <a href={`/models?selected=${encodeSlashes(model.model_id)}`} className="block">
-                            <ProfitDisplay
-                              value={getReturnValue(model, returnHorizon)}
-                              minValue={Math.min(...leaderboard.map(m => getReturnValue(m, returnHorizon)))}
-                              maxValue={Math.max(...leaderboard.map(m => getReturnValue(m, returnHorizon)))}
-                              formatValue={(v) => `${v >= 0 ? '+' : ''}${(v * 100).toFixed(1)}%`}
-                            />
-                          </a>
-                        </td>
-=======
                         {showAverageReturns && (
                           <td className="py-4 px-4 text-center font-medium">
                             <a href={`/models?selected=${encodeSlashes(model.model_id)}`} className="block">
@@ -446,7 +365,6 @@
                             </a>
                           </td>
                         )}
->>>>>>> 0486c71e
                       </tr>
                     ))
                   )}
