import { ArrowRight } from 'lucide-react'
import type { LeaderboardEntry } from '../api'
import { LeaderboardTable } from './LeaderboardTable'
import { getChartColor } from './ui/chart-colors'
import { InfoTooltip } from './ui/info-tooltip'
import { VisxLineChart } from './ui/visx-line-chart'

interface LeaderboardPageProps {
  leaderboard: LeaderboardEntry[]
  loading?: boolean
}

export function LeaderboardPage({ leaderboard, loading = false }: LeaderboardPageProps) {
  return (
    <div className="container mx-auto px-4 py-8">
      {/* Page Title and Subtitle */}
      <div className="text-center mb-12">
        <h1 className="text-4xl font-bold mb-4">🏆 PrediBench Leaderboard</h1>
      </div>

      {/* Leaderboard Table */}
      <div className="mb-16">
        <LeaderboardTable
          leaderboard={leaderboard}
          loading={loading}
        />
      </div>

      {/* Horizontal Separator */}
      <div className="w-full h-px bg-border mb-16"></div>

      {/* Profit Evolution Chart */}
      <div className="mb-16">
        <h2 className="text-2xl font-bold text-center mb-8 flex items-center justify-center">
          Profit Evolution
          <InfoTooltip content="This is the PnL (Profit and Loss), or cumulative profit from all trades made by the model" />
        </h2>
        <div className="bg-card rounded-xl border border-border/30 p-6">
          <div className="h-80">
            {loading ? (
              <div className="flex items-center justify-center h-full">
                <div className="text-center">
                  <div className="w-8 h-8 border-4 border-primary/20 border-t-primary rounded-full animate-spin mx-auto mb-2"></div>
                  <div className="text-sm text-muted-foreground">Loading Profit chart...</div>
                </div>
              </div>
            ) : (
              <VisxLineChart
                height={320}
                margin={{ left: 60, top: 35, bottom: 38, right: 27 }}
                series={leaderboard.slice(0, 3).map((model, index) => ({
                  dataKey: model.model,
                  data: (model.pnl_history || []).map(point => ({
                    x: point.date,
                    y: point.value
                  })),
                  stroke: getChartColor(index),
                  name: model.model
                }))}
                yDomain={(() => {
                  const allValues = leaderboard.slice(0, 3).flatMap(model =>
                    (model.pnl_history || []).map(point => point.value)
                  )
                  if (allValues.length === 0) return [0, 1]
                  const min = Math.min(...allValues)
                  const max = Math.max(...allValues)
                  const range = max - min
                  const padding = Math.max(range * 0.25, 0.02)
                  return [min - padding, max + padding]
                })()
                }
              />
            )}
          </div>
        </div>
      </div>

      {/* Methodology Section */}
      <div>
        <div className="text-center mb-8">
          <h2 className="text-2xl font-bold">Methodology</h2>
        </div>
        <div className="max-w-4xl mx-auto">
          <div className="bg-card rounded-xl border border-border/30 p-8">
            <div className="prose prose-gray max-w-none">
              <p className="text-muted-foreground mb-4">
                PrediBench evaluates language models through their ability to make profitable predictions in real market scenarios.
                Our comprehensive methodology ensures fair and accurate assessment of model performance across multiple dimensions.
              </p>

              <div className="grid grid-cols-1 md:grid-cols-2 gap-6 mt-8">
                <div>
                  <h3 className="text-lg font-semibold mb-3">Evaluation Metrics</h3>
                  <ul className="text-sm text-muted-foreground space-y-2">
<<<<<<< HEAD
                    <li>• <strong>Cumulative Profit</strong>: Cumulative profit/loss from all trades</li>
                    <li>• <strong>Brier Score</strong>: Measure of prediction accuracy</li>
=======
                    <li className="flex items-center">
                      • <strong>Total Profit</strong>: Cumulative profit/loss from all trades
                      <InfoTooltip content="This is the PnL (Profit and Loss), or cumulative profit from all trades made by the model" />
                    </li>
                    <li className="flex items-center">
                      • <strong>Brier Score</strong>: Measure of prediction accuracy
                      <InfoTooltip content="A measure of prediction accuracy. Lower values indicate better calibration - how well the model's confidence matches actual outcomes (0 = perfect, 1 = worst)" />
                    </li>
>>>>>>> 52dbe7dc
                    <li>• <strong>Risk-adjusted Returns</strong>: Performance relative to volatility</li>
                    <li>• <strong>Calibration</strong>: How well probabilities match outcomes</li>
                  </ul>
                </div>

                <div>
                  <h3 className="text-lg font-semibold mb-3">Trading Framework</h3>
                  <ul className="text-sm text-muted-foreground space-y-2">
                    <li>• <strong>Market Selection</strong>: Diverse prediction markets</li>
                    <li>• <strong>Position Sizing</strong>: Standardized bet sizing rules</li>
                    <li>• <strong>Time Horizon</strong>: Various prediction timeframes</li>
                    <li>• <strong>Transaction Costs</strong>: Realistic market conditions</li>
                  </ul>
                </div>
              </div>

              <div className="text-center">
                <a
                  href="/about"
                  className="inline-flex items-center space-x-2 text-foreground hover:shadow-lg transition-all duration-200 font-medium border border-border rounded-lg px-6 py-3 hover:border-primary/50"
                >
                  <span>More detail on the benchmark</span>
                  <ArrowRight className="h-4 w-4" />
                </a>
              </div>
            </div>
          </div>
        </div>
      </div>
    </div>
  )
}<|MERGE_RESOLUTION|>--- conflicted
+++ resolved
@@ -92,19 +92,14 @@
                 <div>
                   <h3 className="text-lg font-semibold mb-3">Evaluation Metrics</h3>
                   <ul className="text-sm text-muted-foreground space-y-2">
-<<<<<<< HEAD
-                    <li>• <strong>Cumulative Profit</strong>: Cumulative profit/loss from all trades</li>
-                    <li>• <strong>Brier Score</strong>: Measure of prediction accuracy</li>
-=======
                     <li className="flex items-center">
-                      • <strong>Total Profit</strong>: Cumulative profit/loss from all trades
+                      • <strong>Cumulative Profit</strong>: Cumulative profit/loss from all trades
                       <InfoTooltip content="This is the PnL (Profit and Loss), or cumulative profit from all trades made by the model" />
                     </li>
                     <li className="flex items-center">
                       • <strong>Brier Score</strong>: Measure of prediction accuracy
                       <InfoTooltip content="A measure of prediction accuracy. Lower values indicate better calibration - how well the model's confidence matches actual outcomes (0 = perfect, 1 = worst)" />
                     </li>
->>>>>>> 52dbe7dc
                     <li>• <strong>Risk-adjusted Returns</strong>: Performance relative to volatility</li>
                     <li>• <strong>Calibration</strong>: How well probabilities match outcomes</li>
                   </ul>
