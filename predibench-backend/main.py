--- conflicted
+++ resolved
@@ -342,13 +342,9 @@
             "avg_brier_score": brier_calculator.avg_brier_score,
         }
 
-<<<<<<< HEAD
         print(
-            f"Agent {agent_name}: PnL={final_pnl:.3f}, Sharpe={sharpe_ratio:.3f}, Brier={brier_calculator.avg_brier_score:.3f}"
-        )
-=======
-        print(f"Agent {agent_name}: Profit={final_pnl:.3f}, Sharpe={sharpe_ratio:.3f}")
->>>>>>> 52dbe7dc
+            f"Agent {agent_name}: Profit={final_pnl:.3f}, Sharpe={sharpe_ratio:.3f}, Brier={brier_calculator.avg_brier_score:.3f}"
+        )
 
     print(f"Calculated performance for {len(agents_performance)} agents")
     return agents_performance
