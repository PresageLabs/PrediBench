--- conflicted
+++ resolved
@@ -480,17 +480,12 @@
 @lru_cache(maxsize=16)
 @app.get("/api/model/{agent_id}/pnl")
 @profile_time
-<<<<<<< HEAD
-async def get_model_investment_details(agent_id: str):
-    """Get market-level position and Profit data for a specific model"""
-=======
 def get_model_investment_details(agent_id: str):
     """Get market-level position and PnL data for a specific model"""
->>>>>>> 284e9e33
 
     pnl_calculators = get_all_markets_pnls()
 
-    # Get Profit calculator for this agent
+    # Get PnL calculator for this agent
     pnl_calculator = pnl_calculators[agent_id]
 
     # Filter for this specific agent
